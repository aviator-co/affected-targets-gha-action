--- conflicted
+++ resolved
@@ -1,7 +1,6 @@
 {
   "$schema": "https://json.schemastore.org/tsconfig",
   "compilerOptions": {
-<<<<<<< HEAD
     "target": "ES2022",
     "module": "nodenext",
     "rootDir": "./src",
@@ -9,20 +8,12 @@
     "baseUrl": "./",
     "sourceMap": true,
     "outDir": "./dist",
+    "noImplicitAny": true,
     "esModuleInterop": true,
     "forceConsistentCasingInFileNames": true,
     "strict": true,
     "skipLibCheck": true,
     "newLine": "lf"
-=======
-    "target": "ES2021",                       /* Specify ECMAScript target version: 'ES3' (default), 'ES5', 'ES2015', 'ES2016', 'ES2017', 'ES2018', 'ES2019' or 'ESNEXT'. */
-    "module": "commonjs",                     /* Specify module code generation: 'none', 'commonjs', 'amd', 'system', 'umd', 'es2015', or 'ESNext'. */
-    "outDir": "./lib",                        /* Redirect output structure to the directory. */
-    "rootDir": "./src",                       /* Specify the root directory of input files. Use to control the output directory structure with --outDir. */
-    "strict": true,                           /* Enable all strict type-checking options. */
-    "noImplicitAny": true,                    /* Raise error on expressions and declarations with an implied 'any' type. */
-    "esModuleInterop": true                   /* Enables emit interoperability between CommonJS and ES Modules via creation of namespace objects for all imports. Implies 'allowSyntheticDefaultImports'. */
->>>>>>> 3204b855
   },
   "exclude": ["./dist", "./node_modules", "./__tests__", "./coverage"]
 }